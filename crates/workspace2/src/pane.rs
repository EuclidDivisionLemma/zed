use crate::{
    item::{Item, ItemHandle, ItemSettings, WeakItemHandle},
    toolbar::Toolbar,
    workspace_settings::{AutosaveSetting, WorkspaceSettings},
    SplitDirection, Workspace,
};
use anyhow::Result;
use collections::{HashMap, HashSet, VecDeque};
use gpui::{
    actions, prelude::*, Action, AppContext, AsyncWindowContext, Component, Div, EntityId,
    EventEmitter, FocusHandle, Focusable, FocusableView, Model, Pixels, Point, PromptLevel, Render,
    Task, View, ViewContext, VisualContext, WeakView, WindowContext,
};
use parking_lot::Mutex;
use project2::{Project, ProjectEntryId, ProjectPath};
use serde::Deserialize;
use settings2::Settings;
use std::{
    any::Any,
    cmp, fmt, mem,
    path::{Path, PathBuf},
    sync::{
        atomic::{AtomicUsize, Ordering},
        Arc,
    },
};
use ui::v_stack;
use ui::{prelude::*, Icon, IconButton, IconElement, TextColor, Tooltip};
use util::truncate_and_remove_front;

#[derive(PartialEq, Clone, Copy, Deserialize, Debug)]
#[serde(rename_all = "camelCase")]
pub enum SaveIntent {
    /// write all files (even if unchanged)
    /// prompt before overwriting on-disk changes
    Save,
    /// write any files that have local changes
    /// prompt before overwriting on-disk changes
    SaveAll,
    /// always prompt for a new path
    SaveAs,
    /// prompt "you have unsaved changes" before writing
    Close,
    /// write all dirty files, don't prompt on conflict
    Overwrite,
    /// skip all save-related behavior
    Skip,
}

//todo!("Do we need the default bound on actions? Decide soon")
// #[register_action]
#[derive(Clone, Deserialize, PartialEq, Debug)]
pub struct ActivateItem(pub usize);

// #[derive(Clone, PartialEq)]
// pub struct CloseItemById {
//     pub item_id: usize,
//     pub pane: WeakView<Pane>,
// }

// #[derive(Clone, PartialEq)]
// pub struct CloseItemsToTheLeftById {
//     pub item_id: usize,
//     pub pane: WeakView<Pane>,
// }

// #[derive(Clone, PartialEq)]
// pub struct CloseItemsToTheRightById {
//     pub item_id: usize,
//     pub pane: WeakView<Pane>,
// }

#[derive(Clone, PartialEq, Debug, Deserialize, Default, Action)]
#[serde(rename_all = "camelCase")]
pub struct CloseActiveItem {
    pub save_intent: Option<SaveIntent>,
}

#[derive(Clone, PartialEq, Debug, Deserialize, Default, Action)]
#[serde(rename_all = "camelCase")]
pub struct CloseAllItems {
    pub save_intent: Option<SaveIntent>,
}

// todo!(These used to be under pane::{Action}. Are they now workspace::pane::{Action}?)
actions!(
    ActivatePrevItem,
    ActivateNextItem,
    ActivateLastItem,
    CloseInactiveItems,
    CloseCleanItems,
    CloseItemsToTheLeft,
    CloseItemsToTheRight,
    GoBack,
    GoForward,
    ReopenClosedItem,
    SplitLeft,
    SplitUp,
    SplitRight,
    SplitDown,
);

const MAX_NAVIGATION_HISTORY_LEN: usize = 1024;

pub enum Event {
    AddItem { item: Box<dyn ItemHandle> },
    ActivateItem { local: bool },
    Remove,
    RemoveItem { item_id: EntityId },
    Split(SplitDirection),
    ChangeItemTitle,
    Focus,
    ZoomIn,
    ZoomOut,
}

impl fmt::Debug for Event {
    fn fmt(&self, f: &mut fmt::Formatter<'_>) -> fmt::Result {
        match self {
            Event::AddItem { item } => f
                .debug_struct("AddItem")
                .field("item", &item.item_id())
                .finish(),
            Event::ActivateItem { local } => f
                .debug_struct("ActivateItem")
                .field("local", local)
                .finish(),
            Event::Remove => f.write_str("Remove"),
            Event::RemoveItem { item_id } => f
                .debug_struct("RemoveItem")
                .field("item_id", item_id)
                .finish(),
            Event::Split(direction) => f
                .debug_struct("Split")
                .field("direction", direction)
                .finish(),
            Event::ChangeItemTitle => f.write_str("ChangeItemTitle"),
            Event::Focus => f.write_str("Focus"),
            Event::ZoomIn => f.write_str("ZoomIn"),
            Event::ZoomOut => f.write_str("ZoomOut"),
        }
    }
}

pub struct Pane {
    focus_handle: FocusHandle,
    items: Vec<Box<dyn ItemHandle>>,
    activation_history: Vec<EntityId>,
    zoomed: bool,
    active_item_index: usize,
    //     last_focused_view_by_item: HashMap<usize, AnyWeakViewHandle>,
    autoscroll: bool,
    nav_history: NavHistory,
    toolbar: View<Toolbar>,
    //     tab_bar_context_menu: TabBarContextMenu,
    //     tab_context_menu: ViewHandle<ContextMenu>,
    workspace: WeakView<Workspace>,
    project: Model<Project>,
    //     can_drop: Rc<dyn Fn(&DragAndDrop<Workspace>, &WindowContext) -> bool>,
    can_split: bool,
    //     render_tab_bar_buttons: Rc<dyn Fn(&mut Pane, &mut ViewContext<Pane>) -> AnyElement<Pane>>,
}

pub struct ItemNavHistory {
    history: NavHistory,
    item: Arc<dyn WeakItemHandle>,
}

#[derive(Clone)]
pub struct NavHistory(Arc<Mutex<NavHistoryState>>);

struct NavHistoryState {
    mode: NavigationMode,
    backward_stack: VecDeque<NavigationEntry>,
    forward_stack: VecDeque<NavigationEntry>,
    closed_stack: VecDeque<NavigationEntry>,
    paths_by_item: HashMap<EntityId, (ProjectPath, Option<PathBuf>)>,
    pane: WeakView<Pane>,
    next_timestamp: Arc<AtomicUsize>,
}

#[derive(Copy, Clone)]
pub enum NavigationMode {
    Normal,
    GoingBack,
    GoingForward,
    ClosingItem,
    ReopeningClosedItem,
    Disabled,
}

impl Default for NavigationMode {
    fn default() -> Self {
        Self::Normal
    }
}

pub struct NavigationEntry {
    pub item: Arc<dyn WeakItemHandle>,
    pub data: Option<Box<dyn Any + Send>>,
    pub timestamp: usize,
}

// pub struct DraggedItem {
//     pub handle: Box<dyn ItemHandle>,
//     pub pane: WeakView<Pane>,
// }

// pub enum ReorderBehavior {
//     None,
//     MoveAfterActive,
//     MoveToIndex(usize),
// }

// #[derive(Debug, Clone, Copy, PartialEq, Eq)]
// enum TabBarContextMenuKind {
//     New,
//     Split,
// }

// struct TabBarContextMenu {
//     kind: TabBarContextMenuKind,
//     handle: ViewHandle<ContextMenu>,
// }

// impl TabBarContextMenu {
//     fn handle_if_kind(&self, kind: TabBarContextMenuKind) -> Option<ViewHandle<ContextMenu>> {
//         if self.kind == kind {
//             return Some(self.handle.clone());
//         }
//         None
//     }
// }

// #[allow(clippy::too_many_arguments)]
// fn nav_button<A: Action, F: 'static + Fn(&mut Pane, &mut ViewContext<Pane>)>(
//     svg_path: &'static str,
//     style: theme2::Interactive<theme2::IconButton>,
//     nav_button_height: f32,
//     tooltip_style: TooltipStyle,
//     enabled: bool,
//     on_click: F,
//     tooltip_action: A,
//     action_name: &str,
//     cx: &mut ViewContext<Pane>,
// ) -> AnyElement<Pane> {
//     MouseEventHandler::new::<A, _>(0, cx, |state, _| {
//         let style = if enabled {
//             style.style_for(state)
//         } else {
//             style.disabled_style()
//         };
//         Svg::new(svg_path)
//             .with_color(style.color)
//             .constrained()
//             .with_width(style.icon_width)
//             .aligned()
//             .contained()
//             .with_style(style.container)
//             .constrained()
//             .with_width(style.button_width)
//             .with_height(nav_button_height)
//             .aligned()
//             .top()
//     })
//     .with_cursor_style(if enabled {
//         CursorStyle::PointingHand
//     } else {
//         CursorStyle::default()
//     })
//     .on_click(MouseButton::Left, move |_, toolbar, cx| {
//         on_click(toolbar, cx)
//     })
//     .with_tooltip::<A>(
//         0,
//         action_name.to_string(),
//         Some(Box::new(tooltip_action)),
//         tooltip_style,
//         cx,
//     )
//     .contained()
//     .into_any_named("nav button")
// }

impl EventEmitter<Event> for Pane {}

impl Pane {
    pub fn new(
        workspace: WeakView<Workspace>,
        project: Model<Project>,
        next_timestamp: Arc<AtomicUsize>,
        cx: &mut ViewContext<Self>,
    ) -> Self {
        // todo!("context menu")
        // let pane_view_id = cx.view_id();
        // let context_menu = cx.add_view(|cx| ContextMenu::new(pane_view_id, cx));
        // context_menu.update(cx, |menu, _| {
        //     menu.set_position_mode(OverlayPositionMode::Local)
        // });

        let handle = cx.view().downgrade();
        Self {
            focus_handle: cx.focus_handle(),
            items: Vec::new(),
            activation_history: Vec::new(),
            zoomed: false,
            active_item_index: 0,
            // last_focused_view_by_item: Default::default(),
            autoscroll: false,
            nav_history: NavHistory(Arc::new(Mutex::new(NavHistoryState {
                mode: NavigationMode::Normal,
                backward_stack: Default::default(),
                forward_stack: Default::default(),
                closed_stack: Default::default(),
                paths_by_item: Default::default(),
                pane: handle.clone(),
                next_timestamp,
            }))),
            toolbar: cx.build_view(|_| Toolbar::new()),
            // tab_bar_context_menu: TabBarContextMenu {
            //     kind: TabBarContextMenuKind::New,
            //     handle: context_menu,
            // },
            // tab_context_menu: cx.add_view(|cx| ContextMenu::new(pane_view_id, cx)),
            workspace,
            project,
            // can_drop: Rc::new(|_, _| true),
            can_split: true,
            // render_tab_bar_buttons: Rc::new(move |pane, cx| {
            //     Flex::row()
            //         // New menu
            //         .with_child(Self::render_tab_bar_button(
            //             0,
            //             "icons/plus.svg",
            //             false,
            //             Some(("New...".into(), None)),
            //             cx,
            //             |pane, cx| pane.deploy_new_menu(cx),
            //             |pane, cx| {
            //                 pane.tab_bar_context_menu
            //                     .handle
            //                     .update(cx, |menu, _| menu.delay_cancel())
            //             },
            //             pane.tab_bar_context_menu
            //                 .handle_if_kind(TabBarContextMenuKind::New),
            //         ))
            //         .with_child(Self::render_tab_bar_button(
            //             1,
            //             "icons/split.svg",
            //             false,
            //             Some(("Split Pane".into(), None)),
            //             cx,
            //             |pane, cx| pane.deploy_split_menu(cx),
            //             |pane, cx| {
            //                 pane.tab_bar_context_menu
            //                     .handle
            //                     .update(cx, |menu, _| menu.delay_cancel())
            //             },
            //             pane.tab_bar_context_menu
            //                 .handle_if_kind(TabBarContextMenuKind::Split),
            //         ))
            //         .with_child({
            //             let icon_path;
            //             let tooltip_label;
            //             if pane.is_zoomed() {
            //                 icon_path = "icons/minimize.svg";
            //                 tooltip_label = "Zoom In";
            //             } else {
            //                 icon_path = "icons/maximize.svg";
            //                 tooltip_label = "Zoom In";
            //             }

            //             Pane::render_tab_bar_button(
            //                 2,
            //                 icon_path,
            //                 pane.is_zoomed(),
            //                 Some((tooltip_label, Some(Box::new(ToggleZoom)))),
            //                 cx,
            //                 move |pane, cx| pane.toggle_zoom(&Default::default(), cx),
            //                 move |_, _| {},
            //                 None,
            //             )
            //         })
            //         .into_any()
            // }),
        }
    }

    pub(crate) fn workspace(&self) -> &WeakView<Workspace> {
        &self.workspace
    }

    pub fn has_focus(&self, cx: &WindowContext) -> bool {
        self.focus_handle.contains_focused(cx)
    }

    pub fn active_item_index(&self) -> usize {
        self.active_item_index
    }

    //     pub fn on_can_drop<F>(&mut self, can_drop: F)
    //     where
    //         F: 'static + Fn(&DragAndDrop<Workspace>, &WindowContext) -> bool,
    //     {
    //         self.can_drop = Rc::new(can_drop);
    //     }

    pub fn set_can_split(&mut self, can_split: bool, cx: &mut ViewContext<Self>) {
        self.can_split = can_split;
        cx.notify();
    }

    pub fn set_can_navigate(&mut self, can_navigate: bool, cx: &mut ViewContext<Self>) {
        self.toolbar.update(cx, |toolbar, cx| {
            toolbar.set_can_navigate(can_navigate, cx);
        });
        cx.notify();
    }

    //     pub fn set_render_tab_bar_buttons<F>(&mut self, cx: &mut ViewContext<Self>, render: F)
    //     where
    //         F: 'static + Fn(&mut Pane, &mut ViewContext<Pane>) -> AnyElement<Pane>,
    //     {
    //         self.render_tab_bar_buttons = Rc::new(render);
    //         cx.notify();
    //     }

    pub fn nav_history_for_item<T: Item>(&self, item: &View<T>) -> ItemNavHistory {
        ItemNavHistory {
            history: self.nav_history.clone(),
            item: Arc::new(item.downgrade()),
        }
    }

    pub fn nav_history(&self) -> &NavHistory {
        &self.nav_history
    }

    pub fn nav_history_mut(&mut self) -> &mut NavHistory {
        &mut self.nav_history
    }

    pub fn disable_history(&mut self) {
        self.nav_history.disable();
    }

    pub fn enable_history(&mut self) {
        self.nav_history.enable();
    }

    pub fn can_navigate_backward(&self) -> bool {
        !self.nav_history.0.lock().backward_stack.is_empty()
    }

    pub fn can_navigate_forward(&self) -> bool {
        !self.nav_history.0.lock().forward_stack.is_empty()
    }

    fn history_updated(&mut self, cx: &mut ViewContext<Self>) {
        self.toolbar.update(cx, |_, cx| cx.notify());
    }

    pub(crate) fn open_item(
        &mut self,
        project_entry_id: ProjectEntryId,
        focus_item: bool,
        cx: &mut ViewContext<Self>,
        build_item: impl FnOnce(&mut ViewContext<Pane>) -> Box<dyn ItemHandle>,
    ) -> Box<dyn ItemHandle> {
        let mut existing_item = None;
        for (index, item) in self.items.iter().enumerate() {
            if item.is_singleton(cx) && item.project_entry_ids(cx).as_slice() == [project_entry_id]
            {
                let item = item.boxed_clone();
                existing_item = Some((index, item));
                break;
            }
        }

        if let Some((index, existing_item)) = existing_item {
            self.activate_item(index, focus_item, focus_item, cx);
            existing_item
        } else {
            let new_item = build_item(cx);
            self.add_item(new_item.clone(), true, focus_item, None, cx);
            new_item
        }
    }

    pub fn add_item(
        &mut self,
        item: Box<dyn ItemHandle>,
        activate_pane: bool,
        focus_item: bool,
        destination_index: Option<usize>,
        cx: &mut ViewContext<Self>,
    ) {
        if item.is_singleton(cx) {
            if let Some(&entry_id) = item.project_entry_ids(cx).get(0) {
                let project = self.project.read(cx);
                if let Some(project_path) = project.path_for_entry(entry_id, cx) {
                    let abs_path = project.absolute_path(&project_path, cx);
                    self.nav_history
                        .0
                        .lock()
                        .paths_by_item
                        .insert(item.item_id(), (project_path, abs_path));
                }
            }
        }
        // If no destination index is specified, add or move the item after the active item.
        let mut insertion_index = {
            cmp::min(
                if let Some(destination_index) = destination_index {
                    destination_index
                } else {
                    self.active_item_index + 1
                },
                self.items.len(),
            )
        };

        // Does the item already exist?
        let project_entry_id = if item.is_singleton(cx) {
            item.project_entry_ids(cx).get(0).copied()
        } else {
            None
        };

        let existing_item_index = self.items.iter().position(|existing_item| {
            if existing_item.item_id() == item.item_id() {
                true
            } else if existing_item.is_singleton(cx) {
                existing_item
                    .project_entry_ids(cx)
                    .get(0)
                    .map_or(false, |existing_entry_id| {
                        Some(existing_entry_id) == project_entry_id.as_ref()
                    })
            } else {
                false
            }
        });

        if let Some(existing_item_index) = existing_item_index {
            // If the item already exists, move it to the desired destination and activate it

            if existing_item_index != insertion_index {
                let existing_item_is_active = existing_item_index == self.active_item_index;

                // If the caller didn't specify a destination and the added item is already
                // the active one, don't move it
                if existing_item_is_active && destination_index.is_none() {
                    insertion_index = existing_item_index;
                } else {
                    self.items.remove(existing_item_index);
                    if existing_item_index < self.active_item_index {
                        self.active_item_index -= 1;
                    }
                    insertion_index = insertion_index.min(self.items.len());

                    self.items.insert(insertion_index, item.clone());

                    if existing_item_is_active {
                        self.active_item_index = insertion_index;
                    } else if insertion_index <= self.active_item_index {
                        self.active_item_index += 1;
                    }
                }

                cx.notify();
            }

            self.activate_item(insertion_index, activate_pane, focus_item, cx);
        } else {
            self.items.insert(insertion_index, item.clone());
            if insertion_index <= self.active_item_index {
                self.active_item_index += 1;
            }

            self.activate_item(insertion_index, activate_pane, focus_item, cx);
            cx.notify();
        }

        cx.emit(Event::AddItem { item });
    }

    pub fn items_len(&self) -> usize {
        self.items.len()
    }

    pub fn items(&self) -> impl Iterator<Item = &Box<dyn ItemHandle>> + DoubleEndedIterator {
        self.items.iter()
    }

<<<<<<< HEAD
    pub fn items_of_type<T: 'static>(&self) -> impl '_ + Iterator<Item = View<T>> {
        self.items
            .iter()
            .filter_map(|item| item.to_any().clone().downcast().ok())
=======
    pub fn items_of_type<T: Render>(&self) -> impl '_ + Iterator<Item = View<T>> {
        self.items
            .iter()
            .filter_map(|item| item.to_any().downcast().ok())
>>>>>>> 8837045a
    }

    pub fn active_item(&self) -> Option<Box<dyn ItemHandle>> {
        self.items.get(self.active_item_index).cloned()
    }

    pub fn pixel_position_of_cursor(&self, cx: &AppContext) -> Option<Point<Pixels>> {
        self.items
            .get(self.active_item_index)?
            .pixel_position_of_cursor(cx)
    }

    pub fn item_for_entry(
        &self,
        entry_id: ProjectEntryId,
        cx: &AppContext,
    ) -> Option<Box<dyn ItemHandle>> {
        self.items.iter().find_map(|item| {
            if item.is_singleton(cx) && item.project_entry_ids(cx).as_slice() == [entry_id] {
                Some(item.boxed_clone())
            } else {
                None
            }
        })
    }

    pub fn index_for_item(&self, item: &dyn ItemHandle) -> Option<usize> {
        self.items
            .iter()
            .position(|i| i.item_id() == item.item_id())
    }

    // pub fn toggle_zoom(&mut self, _: &ToggleZoom, cx: &mut ViewContext<Self>) {
    //     // Potentially warn the user of the new keybinding
    //     let workspace_handle = self.workspace().clone();
    //     cx.spawn(|_, mut cx| async move { notify_of_new_dock(&workspace_handle, &mut cx) })
    //         .detach();

    //     if self.zoomed {
    //         cx.emit(Event::ZoomOut);
    //     } else if !self.items.is_empty() {
    //         if !self.has_focus {
    //             cx.focus_self();
    //         }
    //         cx.emit(Event::ZoomIn);
    //     }
    // }

    pub fn activate_item(
        &mut self,
        index: usize,
        activate_pane: bool,
        focus_item: bool,
        cx: &mut ViewContext<Self>,
    ) {
        use NavigationMode::{GoingBack, GoingForward};

        if index < self.items.len() {
            let prev_active_item_ix = mem::replace(&mut self.active_item_index, index);
            if prev_active_item_ix != self.active_item_index
                || matches!(self.nav_history.mode(), GoingBack | GoingForward)
            {
                if let Some(prev_item) = self.items.get(prev_active_item_ix) {
                    prev_item.deactivated(cx);
                }

                cx.emit(Event::ActivateItem {
                    local: activate_pane,
                });
            }

            if let Some(newly_active_item) = self.items.get(index) {
                self.activation_history
                    .retain(|&previously_active_item_id| {
                        previously_active_item_id != newly_active_item.item_id()
                    });
                self.activation_history.push(newly_active_item.item_id());
            }

            self.update_toolbar(cx);

            if focus_item {
                self.focus_active_item(cx);
            }

            self.autoscroll = true;
            cx.notify();
        }
    }

    pub fn activate_prev_item(&mut self, activate_pane: bool, cx: &mut ViewContext<Self>) {
        let mut index = self.active_item_index;
        if index > 0 {
            index -= 1;
        } else if !self.items.is_empty() {
            index = self.items.len() - 1;
        }
        self.activate_item(index, activate_pane, activate_pane, cx);
    }

    pub fn activate_next_item(&mut self, activate_pane: bool, cx: &mut ViewContext<Self>) {
        let mut index = self.active_item_index;
        if index + 1 < self.items.len() {
            index += 1;
        } else {
            index = 0;
        }
        self.activate_item(index, activate_pane, activate_pane, cx);
    }

    pub fn close_active_item(
        &mut self,
        action: &CloseActiveItem,
        cx: &mut ViewContext<Self>,
    ) -> Option<Task<Result<()>>> {
        if self.items.is_empty() {
            return None;
        }
        let active_item_id = self.items[self.active_item_index].item_id();
        Some(self.close_item_by_id(
            active_item_id,
            action.save_intent.unwrap_or(SaveIntent::Close),
            cx,
        ))
    }

    pub fn close_item_by_id(
        &mut self,
        item_id_to_close: EntityId,
        save_intent: SaveIntent,
        cx: &mut ViewContext<Self>,
    ) -> Task<Result<()>> {
        self.close_items(cx, save_intent, move |view_id| view_id == item_id_to_close)
    }

    pub fn close_inactive_items(
        &mut self,
        _: &CloseInactiveItems,
        cx: &mut ViewContext<Self>,
    ) -> Option<Task<Result<()>>> {
        if self.items.is_empty() {
            return None;
        }

        let active_item_id = self.items[self.active_item_index].item_id();
        Some(self.close_items(cx, SaveIntent::Close, move |item_id| {
            item_id != active_item_id
        }))
    }

    pub fn close_clean_items(
        &mut self,
        _: &CloseCleanItems,
        cx: &mut ViewContext<Self>,
    ) -> Option<Task<Result<()>>> {
        let item_ids: Vec<_> = self
            .items()
            .filter(|item| !item.is_dirty(cx))
            .map(|item| item.item_id())
            .collect();
        Some(self.close_items(cx, SaveIntent::Close, move |item_id| {
            item_ids.contains(&item_id)
        }))
    }

    pub fn close_items_to_the_left(
        &mut self,
        _: &CloseItemsToTheLeft,
        cx: &mut ViewContext<Self>,
    ) -> Option<Task<Result<()>>> {
        if self.items.is_empty() {
            return None;
        }
        let active_item_id = self.items[self.active_item_index].item_id();
        Some(self.close_items_to_the_left_by_id(active_item_id, cx))
    }

    pub fn close_items_to_the_left_by_id(
        &mut self,
        item_id: EntityId,
        cx: &mut ViewContext<Self>,
    ) -> Task<Result<()>> {
        let item_ids: Vec<_> = self
            .items()
            .take_while(|item| item.item_id() != item_id)
            .map(|item| item.item_id())
            .collect();
        self.close_items(cx, SaveIntent::Close, move |item_id| {
            item_ids.contains(&item_id)
        })
    }

    pub fn close_items_to_the_right(
        &mut self,
        _: &CloseItemsToTheRight,
        cx: &mut ViewContext<Self>,
    ) -> Option<Task<Result<()>>> {
        if self.items.is_empty() {
            return None;
        }
        let active_item_id = self.items[self.active_item_index].item_id();
        Some(self.close_items_to_the_right_by_id(active_item_id, cx))
    }

    pub fn close_items_to_the_right_by_id(
        &mut self,
        item_id: EntityId,
        cx: &mut ViewContext<Self>,
    ) -> Task<Result<()>> {
        let item_ids: Vec<_> = self
            .items()
            .rev()
            .take_while(|item| item.item_id() != item_id)
            .map(|item| item.item_id())
            .collect();
        self.close_items(cx, SaveIntent::Close, move |item_id| {
            item_ids.contains(&item_id)
        })
    }

    pub fn close_all_items(
        &mut self,
        action: &CloseAllItems,
        cx: &mut ViewContext<Self>,
    ) -> Option<Task<Result<()>>> {
        if self.items.is_empty() {
            return None;
        }

        Some(
            self.close_items(cx, action.save_intent.unwrap_or(SaveIntent::Close), |_| {
                true
            }),
        )
    }

    pub(super) fn file_names_for_prompt(
        items: &mut dyn Iterator<Item = &Box<dyn ItemHandle>>,
        all_dirty_items: usize,
        cx: &AppContext,
    ) -> String {
        /// Quantity of item paths displayed in prompt prior to cutoff..
        const FILE_NAMES_CUTOFF_POINT: usize = 10;
        let mut file_names: Vec<_> = items
            .filter_map(|item| {
                item.project_path(cx).and_then(|project_path| {
                    project_path
                        .path
                        .file_name()
                        .and_then(|name| name.to_str().map(ToOwned::to_owned))
                })
            })
            .take(FILE_NAMES_CUTOFF_POINT)
            .collect();
        let should_display_followup_text =
            all_dirty_items > FILE_NAMES_CUTOFF_POINT || file_names.len() != all_dirty_items;
        if should_display_followup_text {
            let not_shown_files = all_dirty_items - file_names.len();
            if not_shown_files == 1 {
                file_names.push(".. 1 file not shown".into());
            } else {
                file_names.push(format!(".. {} files not shown", not_shown_files).into());
            }
        }
        let file_names = file_names.join("\n");
        format!(
            "Do you want to save changes to the following {} files?\n{file_names}",
            all_dirty_items
        )
    }

    pub fn close_items(
        &mut self,
        cx: &mut ViewContext<Pane>,
        mut save_intent: SaveIntent,
        should_close: impl 'static + Fn(EntityId) -> bool,
    ) -> Task<Result<()>> {
        // Find the items to close.
        let mut items_to_close = Vec::new();
        let mut dirty_items = Vec::new();
        for item in &self.items {
            if should_close(item.item_id()) {
                items_to_close.push(item.boxed_clone());
                if item.is_dirty(cx) {
                    dirty_items.push(item.boxed_clone());
                }
            }
        }

        // If a buffer is open both in a singleton editor and in a multibuffer, make sure
        // to focus the singleton buffer when prompting to save that buffer, as opposed
        // to focusing the multibuffer, because this gives the user a more clear idea
        // of what content they would be saving.
        items_to_close.sort_by_key(|item| !item.is_singleton(cx));

        let workspace = self.workspace.clone();
        cx.spawn(|pane, mut cx| async move {
            if save_intent == SaveIntent::Close && dirty_items.len() > 1 {
                let answer = pane.update(&mut cx, |_, cx| {
                    let prompt =
                        Self::file_names_for_prompt(&mut dirty_items.iter(), dirty_items.len(), cx);
                    cx.prompt(
                        PromptLevel::Warning,
                        &prompt,
                        &["Save all", "Discard all", "Cancel"],
                    )
                })?;
                match answer.await {
                    Ok(0) => save_intent = SaveIntent::SaveAll,
                    Ok(1) => save_intent = SaveIntent::Skip,
                    _ => {}
                }
            }
            let mut saved_project_items_ids = HashSet::default();
            for item in items_to_close.clone() {
                // Find the item's current index and its set of project item models. Avoid
                // storing these in advance, in case they have changed since this task
                // was started.
                let (item_ix, mut project_item_ids) = pane.update(&mut cx, |pane, cx| {
                    (pane.index_for_item(&*item), item.project_item_model_ids(cx))
                })?;
                let item_ix = if let Some(ix) = item_ix {
                    ix
                } else {
                    continue;
                };

                // Check if this view has any project items that are not open anywhere else
                // in the workspace, AND that the user has not already been prompted to save.
                // If there are any such project entries, prompt the user to save this item.
                let project = workspace.update(&mut cx, |workspace, cx| {
                    for item in workspace.items(cx) {
                        if !items_to_close
                            .iter()
                            .any(|item_to_close| item_to_close.item_id() == item.item_id())
                        {
                            let other_project_item_ids = item.project_item_model_ids(cx);
                            project_item_ids.retain(|id| !other_project_item_ids.contains(id));
                        }
                    }
                    workspace.project().clone()
                })?;
                let should_save = project_item_ids
                    .iter()
                    .any(|id| saved_project_items_ids.insert(*id));

                if should_save
                    && !Self::save_item(
                        project.clone(),
                        &pane,
                        item_ix,
                        &*item,
                        save_intent,
                        &mut cx,
                    )
                    .await?
                {
                    break;
                }

                // Remove the item from the pane.
                pane.update(&mut cx, |pane, cx| {
                    if let Some(item_ix) = pane
                        .items
                        .iter()
                        .position(|i| i.item_id() == item.item_id())
                    {
                        pane.remove_item(item_ix, false, cx);
                    }
                })?;
            }

            pane.update(&mut cx, |_, cx| cx.notify())?;
            Ok(())
        })
    }

    pub fn remove_item(
        &mut self,
        item_index: usize,
        activate_pane: bool,
        cx: &mut ViewContext<Self>,
    ) {
        self.activation_history
            .retain(|&history_entry| history_entry != self.items[item_index].item_id());

        if item_index == self.active_item_index {
            let index_to_activate = self
                .activation_history
                .pop()
                .and_then(|last_activated_item| {
                    self.items.iter().enumerate().find_map(|(index, item)| {
                        (item.item_id() == last_activated_item).then_some(index)
                    })
                })
                // We didn't have a valid activation history entry, so fallback
                // to activating the item to the left
                .unwrap_or_else(|| item_index.min(self.items.len()).saturating_sub(1));

            let should_activate = activate_pane || self.has_focus(cx);
            if self.items.len() == 1 && should_activate {
                self.focus_handle.focus(cx);
            } else {
                self.activate_item(index_to_activate, should_activate, should_activate, cx);
            }
        }

        let item = self.items.remove(item_index);

        cx.emit(Event::RemoveItem {
            item_id: item.item_id(),
        });
        if self.items.is_empty() {
            item.deactivated(cx);
            self.update_toolbar(cx);
            cx.emit(Event::Remove);
        }

        if item_index < self.active_item_index {
            self.active_item_index -= 1;
        }

        self.nav_history.set_mode(NavigationMode::ClosingItem);
        item.deactivated(cx);
        self.nav_history.set_mode(NavigationMode::Normal);

        if let Some(path) = item.project_path(cx) {
            let abs_path = self
                .nav_history
                .0
                .lock()
                .paths_by_item
                .get(&item.item_id())
                .and_then(|(_, abs_path)| abs_path.clone());

            self.nav_history
                .0
                .lock()
                .paths_by_item
                .insert(item.item_id(), (path, abs_path));
        } else {
            self.nav_history
                .0
                .lock()
                .paths_by_item
                .remove(&item.item_id());
        }

        if self.items.is_empty() && self.zoomed {
            cx.emit(Event::ZoomOut);
        }

        cx.notify();
    }

    pub async fn save_item(
        project: Model<Project>,
        pane: &WeakView<Pane>,
        item_ix: usize,
        item: &dyn ItemHandle,
        save_intent: SaveIntent,
        cx: &mut AsyncWindowContext,
    ) -> Result<bool> {
        const CONFLICT_MESSAGE: &str =
                "This file has changed on disk since you started editing it. Do you want to overwrite it?";

        if save_intent == SaveIntent::Skip {
            return Ok(true);
        }

        let (mut has_conflict, mut is_dirty, mut can_save, can_save_as) = cx.update(|_, cx| {
            (
                item.has_conflict(cx),
                item.is_dirty(cx),
                item.can_save(cx),
                item.is_singleton(cx),
            )
        })?;

        // when saving a single buffer, we ignore whether or not it's dirty.
        if save_intent == SaveIntent::Save {
            is_dirty = true;
        }

        if save_intent == SaveIntent::SaveAs {
            is_dirty = true;
            has_conflict = false;
            can_save = false;
        }

        if save_intent == SaveIntent::Overwrite {
            has_conflict = false;
        }

        if has_conflict && can_save {
            let answer = pane.update(cx, |pane, cx| {
                pane.activate_item(item_ix, true, true, cx);
                cx.prompt(
                    PromptLevel::Warning,
                    CONFLICT_MESSAGE,
                    &["Overwrite", "Discard", "Cancel"],
                )
            })?;
            match answer.await {
                Ok(0) => pane.update(cx, |_, cx| item.save(project, cx))?.await?,
                Ok(1) => pane.update(cx, |_, cx| item.reload(project, cx))?.await?,
                _ => return Ok(false),
            }
        } else if is_dirty && (can_save || can_save_as) {
            if save_intent == SaveIntent::Close {
                let will_autosave = cx.update(|_, cx| {
                    matches!(
                        WorkspaceSettings::get_global(cx).autosave,
                        AutosaveSetting::OnFocusChange | AutosaveSetting::OnWindowChange
                    ) && Self::can_autosave_item(&*item, cx)
                })?;
                if !will_autosave {
                    let answer = pane.update(cx, |pane, cx| {
                        pane.activate_item(item_ix, true, true, cx);
                        let prompt = dirty_message_for(item.project_path(cx));
                        cx.prompt(
                            PromptLevel::Warning,
                            &prompt,
                            &["Save", "Don't Save", "Cancel"],
                        )
                    })?;
                    match answer.await {
                        Ok(0) => {}
                        Ok(1) => return Ok(true), // Don't save this file
                        _ => return Ok(false),    // Cancel
                    }
                }
            }

            if can_save {
                pane.update(cx, |_, cx| item.save(project, cx))?.await?;
            } else if can_save_as {
                let start_abs_path = project
                    .update(cx, |project, cx| {
                        let worktree = project.visible_worktrees(cx).next()?;
                        Some(worktree.read(cx).as_local()?.abs_path().to_path_buf())
                    })?
                    .unwrap_or_else(|| Path::new("").into());

                let abs_path = cx.update(|_, cx| cx.prompt_for_new_path(&start_abs_path))?;
                if let Some(abs_path) = abs_path.await.ok().flatten() {
                    pane.update(cx, |_, cx| item.save_as(project, abs_path, cx))?
                        .await?;
                } else {
                    return Ok(false);
                }
            }
        }
        Ok(true)
    }

    fn can_autosave_item(item: &dyn ItemHandle, cx: &AppContext) -> bool {
        let is_deleted = item.project_entry_ids(cx).is_empty();
        item.is_dirty(cx) && !item.has_conflict(cx) && item.can_save(cx) && !is_deleted
    }

    pub fn autosave_item(
        item: &dyn ItemHandle,
        project: Model<Project>,
        cx: &mut WindowContext,
    ) -> Task<Result<()>> {
        if Self::can_autosave_item(item, cx) {
            item.save(project, cx)
        } else {
            Task::ready(Ok(()))
        }
    }

    pub fn focus(&mut self, cx: &mut ViewContext<Pane>) {
        cx.focus(&self.focus_handle);
    }

    pub fn focus_active_item(&mut self, cx: &mut ViewContext<Self>) {
        if let Some(active_item) = self.active_item() {
            let focus_handle = active_item.focus_handle(cx);
            cx.focus(&focus_handle);
        }
    }

    pub fn split(&mut self, direction: SplitDirection, cx: &mut ViewContext<Self>) {
        cx.emit(Event::Split(direction));
    }

    //     fn deploy_split_menu(&mut self, cx: &mut ViewContext<Self>) {
    //         self.tab_bar_context_menu.handle.update(cx, |menu, cx| {
    //             menu.toggle(
    //                 Default::default(),
    //                 AnchorCorner::TopRight,
    //                 vec![
    //                     ContextMenuItem::action("Split Right", SplitRight),
    //                     ContextMenuItem::action("Split Left", SplitLeft),
    //                     ContextMenuItem::action("Split Up", SplitUp),
    //                     ContextMenuItem::action("Split Down", SplitDown),
    //                 ],
    //                 cx,
    //             );
    //         });

    //         self.tab_bar_context_menu.kind = TabBarContextMenuKind::Split;
    //     }

    //     fn deploy_new_menu(&mut self, cx: &mut ViewContext<Self>) {
    //         self.tab_bar_context_menu.handle.update(cx, |menu, cx| {
    //             menu.toggle(
    //                 Default::default(),
    //                 AnchorCorner::TopRight,
    //                 vec![
    //                     ContextMenuItem::action("New File", NewFile),
    //                     ContextMenuItem::action("New Terminal", NewCenterTerminal),
    //                     ContextMenuItem::action("New Search", NewSearch),
    //                 ],
    //                 cx,
    //             );
    //         });

    //         self.tab_bar_context_menu.kind = TabBarContextMenuKind::New;
    //     }

    //     fn deploy_tab_context_menu(
    //         &mut self,
    //         position: Vector2F,
    //         target_item_id: usize,
    //         cx: &mut ViewContext<Self>,
    //     ) {
    //         let active_item_id = self.items[self.active_item_index].id();
    //         let is_active_item = target_item_id == active_item_id;
    //         let target_pane = cx.weak_handle();

    //         // The `CloseInactiveItems` action should really be called "CloseOthers" and the behaviour should be dynamically based on the tab the action is ran on.  Currently, this is a weird action because you can run it on a non-active tab and it will close everything by the actual active tab

    //         self.tab_context_menu.update(cx, |menu, cx| {
    //             menu.show(
    //                 position,
    //                 AnchorCorner::TopLeft,
    //                 if is_active_item {
    //                     vec![
    //                         ContextMenuItem::action(
    //                             "Close Active Item",
    //                             CloseActiveItem { save_intent: None },
    //                         ),
    //                         ContextMenuItem::action("Close Inactive Items", CloseInactiveItems),
    //                         ContextMenuItem::action("Close Clean Items", CloseCleanItems),
    //                         ContextMenuItem::action("Close Items To The Left", CloseItemsToTheLeft),
    //                         ContextMenuItem::action("Close Items To The Right", CloseItemsToTheRight),
    //                         ContextMenuItem::action(
    //                             "Close All Items",
    //                             CloseAllItems { save_intent: None },
    //                         ),
    //                     ]
    //                 } else {
    //                     // In the case of the user right clicking on a non-active tab, for some item-closing commands, we need to provide the id of the tab, for the others, we can reuse the existing command.
    //                     vec![
    //                         ContextMenuItem::handler("Close Inactive Item", {
    //                             let pane = target_pane.clone();
    //                             move |cx| {
    //                                 if let Some(pane) = pane.upgrade(cx) {
    //                                     pane.update(cx, |pane, cx| {
    //                                         pane.close_item_by_id(
    //                                             target_item_id,
    //                                             SaveIntent::Close,
    //                                             cx,
    //                                         )
    //                                         .detach_and_log_err(cx);
    //                                     })
    //                                 }
    //                             }
    //                         }),
    //                         ContextMenuItem::action("Close Inactive Items", CloseInactiveItems),
    //                         ContextMenuItem::action("Close Clean Items", CloseCleanItems),
    //                         ContextMenuItem::handler("Close Items To The Left", {
    //                             let pane = target_pane.clone();
    //                             move |cx| {
    //                                 if let Some(pane) = pane.upgrade(cx) {
    //                                     pane.update(cx, |pane, cx| {
    //                                         pane.close_items_to_the_left_by_id(target_item_id, cx)
    //                                             .detach_and_log_err(cx);
    //                                     })
    //                                 }
    //                             }
    //                         }),
    //                         ContextMenuItem::handler("Close Items To The Right", {
    //                             let pane = target_pane.clone();
    //                             move |cx| {
    //                                 if let Some(pane) = pane.upgrade(cx) {
    //                                     pane.update(cx, |pane, cx| {
    //                                         pane.close_items_to_the_right_by_id(target_item_id, cx)
    //                                             .detach_and_log_err(cx);
    //                                     })
    //                                 }
    //                             }
    //                         }),
    //                         ContextMenuItem::action(
    //                             "Close All Items",
    //                             CloseAllItems { save_intent: None },
    //                         ),
    //                     ]
    //                 },
    //                 cx,
    //             );
    //         });
    //     }

    pub fn toolbar(&self) -> &View<Toolbar> {
        &self.toolbar
    }

    pub fn handle_deleted_project_item(
        &mut self,
        entry_id: ProjectEntryId,
        cx: &mut ViewContext<Pane>,
    ) -> Option<()> {
        let (item_index_to_delete, item_id) = self.items().enumerate().find_map(|(i, item)| {
            if item.is_singleton(cx) && item.project_entry_ids(cx).as_slice() == [entry_id] {
                Some((i, item.item_id()))
            } else {
                None
            }
        })?;

        self.remove_item(item_index_to_delete, false, cx);
        self.nav_history.remove_item(item_id);

        Some(())
    }

    fn update_toolbar(&mut self, cx: &mut ViewContext<Self>) {
        let active_item = self
            .items
            .get(self.active_item_index)
            .map(|item| item.as_ref());
        self.toolbar.update(cx, |toolbar, cx| {
            toolbar.set_active_item(active_item, cx);
        });
    }

    fn render_tab(
        &self,
        ix: usize,
        item: &Box<dyn ItemHandle>,
        detail: usize,
        cx: &mut ViewContext<'_, Pane>,
    ) -> impl Component<Self> {
        let label = item.tab_content(Some(detail), cx);
        let close_icon = || {
            let id = item.item_id();

            div()
                .id(item.item_id())
                .invisible()
                .group_hover("", |style| style.visible())
                .child(IconButton::new("close_tab", Icon::Close).on_click(
                    move |pane: &mut Self, cx| {
                        pane.close_item_by_id(id, SaveIntent::Close, cx)
                            .detach_and_log_err(cx);
                    },
                ))
        };

        let (text_color, tab_bg, tab_hover_bg, tab_active_bg) = match ix == self.active_item_index {
            false => (
                cx.theme().colors().text_muted,
                cx.theme().colors().tab_inactive_background,
                cx.theme().colors().ghost_element_hover,
                cx.theme().colors().ghost_element_active,
            ),
            true => (
                cx.theme().colors().text,
                cx.theme().colors().tab_active_background,
                cx.theme().colors().element_hover,
                cx.theme().colors().element_active,
            ),
        };

        let close_right = ItemSettings::get_global(cx).close_position.right();

        div()
            .group("")
            .id(item.item_id())
            .cursor_pointer()
            .when_some(item.tab_tooltip_text(cx), |div, text| {
                div.tooltip(move |_, cx| cx.build_view(|cx| Tooltip::new(text.clone())).into())
            })
            .on_click(move |v: &mut Self, e, cx| v.activate_item(ix, true, true, cx))
            // .on_drag(move |pane, cx| pane.render_tab(ix, item.boxed_clone(), detail, cx))
            // .drag_over::<DraggedTab>(|d| d.bg(cx.theme().colors().element_drop_target))
            // .on_drop(|_view, state: View<DraggedTab>, cx| {
            //     eprintln!("{:?}", state.read(cx));
            // })
            .flex()
            .items_center()
            .justify_center()
            // todo!("Nate - I need to do some work to balance all the items in the tab once things stablize")
            .map(|this| {
                if close_right {
                    this.pl_3().pr_1()
                } else {
                    this.pr_1().pr_3()
                }
            })
            .py_1()
            .bg(tab_bg)
            .border_color(cx.theme().colors().border)
            .map(|this| match ix.cmp(&self.active_item_index) {
                cmp::Ordering::Less => this.border_l(),
                cmp::Ordering::Equal => this.border_r(),
                cmp::Ordering::Greater => this.border_l().border_r(),
            })
            // .hover(|h| h.bg(tab_hover_bg))
            // .active(|a| a.bg(tab_active_bg))
            .child(
                div()
                    .flex()
                    .items_center()
                    .gap_1()
                    .text_color(text_color)
                    .children(
                        item.has_conflict(cx)
                            .then(|| {
                                IconElement::new(Icon::ExclamationTriangle)
                                    .size(ui::IconSize::Small)
                                    .color(TextColor::Warning)
                            })
                            .or(item.is_dirty(cx).then(|| {
                                IconElement::new(Icon::ExclamationTriangle)
                                    .size(ui::IconSize::Small)
                                    .color(TextColor::Info)
                            })),
                    )
                    .children((!close_right).then(|| close_icon()))
                    .child(label)
                    .children(close_right.then(|| close_icon())),
            )
    }

    fn render_tab_bar(&mut self, cx: &mut ViewContext<'_, Pane>) -> impl Component<Self> {
        div()
            .group("tab_bar")
            .id("tab_bar")
            .w_full()
            .flex()
            .bg(cx.theme().colors().tab_bar_background)
            // Left Side
            .child(
                div()
                    .relative()
                    .px_1()
                    .flex()
                    .flex_none()
                    .gap_2()
                    // Nav Buttons
                    .child(
                        div()
                            .right_0()
                            .flex()
                            .items_center()
                            .gap_px()
                            .child(IconButton::new("navigate_backward", Icon::ArrowLeft).state(
                                InteractionState::Enabled.if_enabled(self.can_navigate_backward()),
                            ))
                            .child(IconButton::new("navigate_forward", Icon::ArrowRight).state(
                                InteractionState::Enabled.if_enabled(self.can_navigate_forward()),
                            )),
                    ),
            )
            .child(
                div().flex_1().h_full().child(
                    div().id("tabs").flex().overflow_x_scroll().children(
                        self.items
                            .iter()
                            .enumerate()
                            .zip(self.tab_details(cx))
                            .map(|((ix, item), detail)| self.render_tab(ix, item, detail, cx)),
                    ),
                ),
            )
            // Right Side
            .child(
                div()
                    // We only use absolute here since we don't
                    // have opacity or `hidden()` yet
                    .absolute()
                    .neg_top_7()
                    .px_1()
                    .flex()
                    .flex_none()
                    .gap_2()
                    .group_hover("tab_bar", |this| this.top_0())
                    // Nav Buttons
                    .child(
                        div()
                            .flex()
                            .items_center()
                            .gap_px()
                            .child(IconButton::new("plus", Icon::Plus))
                            .child(IconButton::new("split", Icon::Split)),
                    ),
            )
    }

    //     fn render_tabs(&mut self, cx: &mut ViewContext<Self>) -> impl Element<Self> {
    //         let theme = theme::current(cx).clone();

    //         let pane = cx.handle().downgrade();
    //         let autoscroll = if mem::take(&mut self.autoscroll) {
    //             Some(self.active_item_index)
    //         } else {
    //             None
    //         };

    //         let pane_active = self.has_focus;

    //         enum Tabs {}
    //         let mut row = Flex::row().scrollable::<Tabs>(1, autoscroll, cx);
    //         for (ix, (item, detail)) in self
    //             .items
    //             .iter()
    //             .cloned()
    //             .zip(self.tab_details(cx))
    //             .enumerate()
    //         {
    //             let git_status = item
    //                 .project_path(cx)
    //                 .and_then(|path| self.project.read(cx).entry_for_path(&path, cx))
    //                 .and_then(|entry| entry.git_status());

    //             let detail = if detail == 0 { None } else { Some(detail) };
    //             let tab_active = ix == self.active_item_index;

    //             row.add_child({
    //                 enum TabDragReceiver {}
    //                 let mut receiver =
    //                     dragged_item_receiver::<TabDragReceiver, _, _>(self, ix, ix, true, None, cx, {
    //                         let item = item.clone();
    //                         let pane = pane.clone();
    //                         let detail = detail.clone();

    //                         let theme = theme::current(cx).clone();
    //                         let mut tooltip_theme = theme.tooltip.clone();
    //                         tooltip_theme.max_text_width = None;
    //                         let tab_tooltip_text =
    //                             item.tab_tooltip_text(cx).map(|text| text.into_owned());

    //                         let mut tab_style = theme
    //                             .workspace
    //                             .tab_bar
    //                             .tab_style(pane_active, tab_active)
    //                             .clone();
    //                         let should_show_status = settings::get::<ItemSettings>(cx).git_status;
    //                         if should_show_status && git_status != None {
    //                             tab_style.label.text.color = match git_status.unwrap() {
    //                                 GitFileStatus::Added => tab_style.git.inserted,
    //                                 GitFileStatus::Modified => tab_style.git.modified,
    //                                 GitFileStatus::Conflict => tab_style.git.conflict,
    //                             };
    //                         }

    //                         move |mouse_state, cx| {
    //                             let hovered = mouse_state.hovered();

    //                             enum Tab {}
    //                             let mouse_event_handler =
    //                                 MouseEventHandler::new::<Tab, _>(ix, cx, |_, cx| {
    //                                     Self::render_tab(
    //                                         &item,
    //                                         pane.clone(),
    //                                         ix == 0,
    //                                         detail,
    //                                         hovered,
    //                                         &tab_style,
    //                                         cx,
    //                                     )
    //                                 })
    //                                 .on_down(MouseButton::Left, move |_, this, cx| {
    //                                     this.activate_item(ix, true, true, cx);
    //                                 })
    //                                 .on_click(MouseButton::Middle, {
    //                                     let item_id = item.id();
    //                                     move |_, pane, cx| {
    //                                         pane.close_item_by_id(item_id, SaveIntent::Close, cx)
    //                                             .detach_and_log_err(cx);
    //                                     }
    //                                 })
    //                                 .on_down(
    //                                     MouseButton::Right,
    //                                     move |event, pane, cx| {
    //                                         pane.deploy_tab_context_menu(event.position, item.id(), cx);
    //                                     },
    //                                 );

    //                             if let Some(tab_tooltip_text) = tab_tooltip_text {
    //                                 mouse_event_handler
    //                                     .with_tooltip::<Self>(
    //                                         ix,
    //                                         tab_tooltip_text,
    //                                         None,
    //                                         tooltip_theme,
    //                                         cx,
    //                                     )
    //                                     .into_any()
    //                             } else {
    //                                 mouse_event_handler.into_any()
    //                             }
    //                         }
    //                     });

    //                 if !pane_active || !tab_active {
    //                     receiver = receiver.with_cursor_style(CursorStyle::PointingHand);
    //                 }

    //                 receiver.as_draggable(
    //                     DraggedItem {
    //                         handle: item,
    //                         pane: pane.clone(),
    //                     },
    //                     {
    //                         let theme = theme::current(cx).clone();

    //                         let detail = detail.clone();
    //                         move |_, dragged_item: &DraggedItem, cx: &mut ViewContext<Workspace>| {
    //                             let tab_style = &theme.workspace.tab_bar.dragged_tab;
    //                             Self::render_dragged_tab(
    //                                 &dragged_item.handle,
    //                                 dragged_item.pane.clone(),
    //                                 false,
    //                                 detail,
    //                                 false,
    //                                 &tab_style,
    //                                 cx,
    //                             )
    //                         }
    //                     },
    //                 )
    //             })
    //         }

    //         // Use the inactive tab style along with the current pane's active status to decide how to render
    //         // the filler
    //         let filler_index = self.items.len();
    //         let filler_style = theme.workspace.tab_bar.tab_style(pane_active, false);
    //         enum Filler {}
    //         row.add_child(
    //             dragged_item_receiver::<Filler, _, _>(self, 0, filler_index, true, None, cx, |_, _| {
    //                 Empty::new()
    //                     .contained()
    //                     .with_style(filler_style.container)
    //                     .with_border(filler_style.container.border)
    //             })
    //             .flex(1., true)
    //             .into_any_named("filler"),
    //         );

    //         row
    //     }

    fn tab_details(&self, cx: &AppContext) -> Vec<usize> {
        let mut tab_details = self.items.iter().map(|_| 0).collect::<Vec<_>>();

        let mut tab_descriptions = HashMap::default();
        let mut done = false;
        while !done {
            done = true;

            // Store item indices by their tab description.
            for (ix, (item, detail)) in self.items.iter().zip(&tab_details).enumerate() {
                if let Some(description) = item.tab_description(*detail, cx) {
                    if *detail == 0
                        || Some(&description) != item.tab_description(detail - 1, cx).as_ref()
                    {
                        tab_descriptions
                            .entry(description)
                            .or_insert(Vec::new())
                            .push(ix);
                    }
                }
            }

            // If two or more items have the same tab description, increase eir level
            // of detail and try again.
            for (_, item_ixs) in tab_descriptions.drain() {
                if item_ixs.len() > 1 {
                    done = false;
                    for ix in item_ixs {
                        tab_details[ix] += 1;
                    }
                }
            }
        }

        tab_details
    }

    //     fn render_tab(
    //         item: &Box<dyn ItemHandle>,
    //         pane: WeakView<Pane>,
    //         first: bool,
    //         detail: Option<usize>,
    //         hovered: bool,
    //         tab_style: &theme::Tab,
    //         cx: &mut ViewContext<Self>,
    //     ) -> AnyElement<Self> {
    //         let title = item.tab_content(detail, &tab_style, cx);
    //         Self::render_tab_with_title(title, item, pane, first, hovered, tab_style, cx)
    //     }

    //     fn render_dragged_tab(
    //         item: &Box<dyn ItemHandle>,
    //         pane: WeakView<Pane>,
    //         first: bool,
    //         detail: Option<usize>,
    //         hovered: bool,
    //         tab_style: &theme::Tab,
    //         cx: &mut ViewContext<Workspace>,
    //     ) -> AnyElement<Workspace> {
    //         let title = item.dragged_tab_content(detail, &tab_style, cx);
    //         Self::render_tab_with_title(title, item, pane, first, hovered, tab_style, cx)
    //     }

    //     fn render_tab_with_title<T: View>(
    //         title: AnyElement<T>,
    //         item: &Box<dyn ItemHandle>,
    //         pane: WeakView<Pane>,
    //         first: bool,
    //         hovered: bool,
    //         tab_style: &theme::Tab,
    //         cx: &mut ViewContext<T>,
    //     ) -> AnyElement<T> {
    //         let mut container = tab_style.container.clone();
    //         if first {
    //             container.border.left = false;
    //         }

    //         let buffer_jewel_element = {
    //             let diameter = 7.0;
    //             let icon_color = if item.has_conflict(cx) {
    //                 Some(tab_style.icon_conflict)
    //             } else if item.is_dirty(cx) {
    //                 Some(tab_style.icon_dirty)
    //             } else {
    //                 None
    //             };

    //             Canvas::new(move |bounds, _, _, cx| {
    //                 if let Some(color) = icon_color {
    //                     let square = RectF::new(bounds.origin(), vec2f(diameter, diameter));
    //                     cx.scene().push_quad(Quad {
    //                         bounds: square,
    //                         background: Some(color),
    //                         border: Default::default(),
    //                         corner_radii: (diameter / 2.).into(),
    //                     });
    //                 }
    //             })
    //             .constrained()
    //             .with_width(diameter)
    //             .with_height(diameter)
    //             .aligned()
    //         };

    //         let title_element = title.aligned().contained().with_style(ContainerStyle {
    //             margin: Margin {
    //                 left: tab_style.spacing,
    //                 right: tab_style.spacing,
    //                 ..Default::default()
    //             },
    //             ..Default::default()
    //         });

    //         let close_element = if hovered {
    //             let item_id = item.id();
    //             enum TabCloseButton {}
    //             let icon = Svg::new("icons/x.svg");
    //             MouseEventHandler::new::<TabCloseButton, _>(item_id, cx, |mouse_state, _| {
    //                 if mouse_state.hovered() {
    //                     icon.with_color(tab_style.icon_close_active)
    //                 } else {
    //                     icon.with_color(tab_style.icon_close)
    //                 }
    //             })
    //             .with_padding(Padding::uniform(4.))
    //             .with_cursor_style(CursorStyle::PointingHand)
    //             .on_click(MouseButton::Left, {
    //                 let pane = pane.clone();
    //                 move |_, _, cx| {
    //                     let pane = pane.clone();
    //                     cx.window_context().defer(move |cx| {
    //                         if let Some(pane) = pane.upgrade(cx) {
    //                             pane.update(cx, |pane, cx| {
    //                                 pane.close_item_by_id(item_id, SaveIntent::Close, cx)
    //                                     .detach_and_log_err(cx);
    //                             });
    //                         }
    //                     });
    //                 }
    //             })
    //             .into_any_named("close-tab-icon")
    //             .constrained()
    //         } else {
    //             Empty::new().constrained()
    //         }
    //         .with_width(tab_style.close_icon_width)
    //         .aligned();

    //         let close_right = settings::get::<ItemSettings>(cx).close_position.right();

    //         if close_right {
    //             Flex::row()
    //                 .with_child(buffer_jewel_element)
    //                 .with_child(title_element)
    //                 .with_child(close_element)
    //         } else {
    //             Flex::row()
    //                 .with_child(close_element)
    //                 .with_child(title_element)
    //                 .with_child(buffer_jewel_element)
    //         }
    //         .contained()
    //         .with_style(container)
    //         .constrained()
    //         .with_height(tab_style.height)
    //         .into_any()
    //     }

    //     pub fn render_tab_bar_button<
    //         F1: 'static + Fn(&mut Pane, &mut EventContext<Pane>),
    //         F2: 'static + Fn(&mut Pane, &mut EventContext<Pane>),
    //     >(
    //         index: usize,
    //         icon: &'static str,
    //         is_active: bool,
    //         tooltip: Option<(&'static str, Option<Box<dyn Action>>)>,
    //         cx: &mut ViewContext<Pane>,
    //         on_click: F1,
    //         on_down: F2,
    //         context_menu: Option<ViewHandle<ContextMenu>>,
    //     ) -> AnyElement<Pane> {
    //         enum TabBarButton {}

    //         let mut button = MouseEventHandler::new::<TabBarButton, _>(index, cx, |mouse_state, cx| {
    //             let theme = &settings2::get::<ThemeSettings>(cx).theme.workspace.tab_bar;
    //             let style = theme.pane_button.in_state(is_active).style_for(mouse_state);
    //             Svg::new(icon)
    //                 .with_color(style.color)
    //                 .constrained()
    //                 .with_width(style.icon_width)
    //                 .aligned()
    //                 .constrained()
    //                 .with_width(style.button_width)
    //                 .with_height(style.button_width)
    //         })
    //         .with_cursor_style(CursorStyle::PointingHand)
    //         .on_down(MouseButton::Left, move |_, pane, cx| on_down(pane, cx))
    //         .on_click(MouseButton::Left, move |_, pane, cx| on_click(pane, cx))
    //         .into_any();
    //         if let Some((tooltip, action)) = tooltip {
    //             let tooltip_style = settings::get::<ThemeSettings>(cx).theme.tooltip.clone();
    //             button = button
    //                 .with_tooltip::<TabBarButton>(index, tooltip, action, tooltip_style, cx)
    //                 .into_any();
    //         }

    //         Stack::new()
    //             .with_child(button)
    //             .with_children(
    //                 context_menu.map(|menu| ChildView::new(&menu, cx).aligned().bottom().right()),
    //             )
    //             .flex(1., false)
    //             .into_any_named("tab bar button")
    //     }

    //     fn render_blank_pane(&self, theme: &Theme, _cx: &mut ViewContext<Self>) -> AnyElement<Self> {
    //         let background = theme.workspace.background;
    //         Empty::new()
    //             .contained()
    //             .with_background_color(background)
    //             .into_any()
    //     }

    pub fn set_zoomed(&mut self, zoomed: bool, cx: &mut ViewContext<Self>) {
        self.zoomed = zoomed;
        cx.notify();
    }

    pub fn is_zoomed(&self) -> bool {
        self.zoomed
    }
}

impl FocusableView for Pane {
    fn focus_handle(&self, _cx: &AppContext) -> FocusHandle {
        self.focus_handle.clone()
    }
}

impl Render for Pane {
    type Element = Focusable<Self, Div<Self>>;

    fn render(&mut self, cx: &mut ViewContext<Self>) -> Self::Element {
        v_stack()
            .key_context("Pane")
            .track_focus(&self.focus_handle)
            .on_action(|pane: &mut Pane, _: &SplitLeft, cx| pane.split(SplitDirection::Left, cx))
            .on_action(|pane: &mut Pane, _: &SplitUp, cx| pane.split(SplitDirection::Up, cx))
            .on_action(|pane: &mut Pane, _: &SplitRight, cx| pane.split(SplitDirection::Right, cx))
            .on_action(|pane: &mut Pane, _: &SplitDown, cx| pane.split(SplitDirection::Down, cx))
            //     cx.add_action(Pane::toggle_zoom);
            //     cx.add_action(|pane: &mut Pane, action: &ActivateItem, cx| {
            //         pane.activate_item(action.0, true, true, cx);
            //     });
            //     cx.add_action(|pane: &mut Pane, _: &ActivateLastItem, cx| {
            //         pane.activate_item(pane.items.len() - 1, true, true, cx);
            //     });
            //     cx.add_action(|pane: &mut Pane, _: &ActivatePrevItem, cx| {
            //         pane.activate_prev_item(true, cx);
            //     });
            //     cx.add_action(|pane: &mut Pane, _: &ActivateNextItem, cx| {
            //         pane.activate_next_item(true, cx);
            //     });
            //     cx.add_async_action(Pane::close_active_item);
            //     cx.add_async_action(Pane::close_inactive_items);
            //     cx.add_async_action(Pane::close_clean_items);
            //     cx.add_async_action(Pane::close_items_to_the_left);
            //     cx.add_async_action(Pane::close_items_to_the_right);
            //     cx.add_async_action(Pane::close_all_items);
            .size_full()
            .on_action(|pane: &mut Self, action: &CloseActiveItem, cx| {
                pane.close_active_item(action, cx)
                    .map(|task| task.detach_and_log_err(cx));
            })
            .child(self.render_tab_bar(cx))
            .child(div() /* todo!(toolbar) */)
            .child(if let Some(item) = self.active_item() {
                div().flex_1().child(item.to_any())
            } else {
                // todo!()
                div().child("Empty Pane")
            })

        // enum MouseNavigationHandler {}

        // MouseEventHandler::new::<MouseNavigationHandler, _>(0, cx, |_, cx| {
        //     let active_item_index = self.active_item_index;

        //     if let Some(active_item) = self.active_item() {
        //         Flex::column()
        //             .with_child({
        //                 let theme = theme::current(cx).clone();

        //                 let mut stack = Stack::new();

        //                 enum TabBarEventHandler {}
        //                 stack.add_child(
        //                     MouseEventHandler::new::<TabBarEventHandler, _>(0, cx, |_, _| {
        //                         Empty::new()
        //                             .contained()
        //                             .with_style(theme.workspace.tab_bar.container)
        //                     })
        //                     .on_down(
        //                         MouseButton::Left,
        //                         move |_, this, cx| {
        //                             this.activate_item(active_item_index, true, true, cx);
        //                         },
        //                     ),
        //                 );
        //                 let tooltip_style = theme.tooltip.clone();
        //                 let tab_bar_theme = theme.workspace.tab_bar.clone();

        //                 let nav_button_height = tab_bar_theme.height;
        //                 let button_style = tab_bar_theme.nav_button;
        //                 let border_for_nav_buttons = tab_bar_theme
        //                     .tab_style(false, false)
        //                     .container
        //                     .border
        //                     .clone();

        //                 let mut tab_row = Flex::row()
        //                     .with_child(nav_button(
        //                         "icons/arrow_left.svg",
        //                         button_style.clone(),
        //                         nav_button_height,
        //                         tooltip_style.clone(),
        //                         self.can_navigate_backward(),
        //                         {
        //                             move |pane, cx| {
        //                                 if let Some(workspace) = pane.workspace.upgrade(cx) {
        //                                     let pane = cx.weak_handle();
        //                                     cx.window_context().defer(move |cx| {
        //                                         workspace.update(cx, |workspace, cx| {
        //                                             workspace
        //                                                 .go_back(pane, cx)
        //                                                 .detach_and_log_err(cx)
        //                                         })
        //                                     })
        //                                 }
        //                             }
        //                         },
        //                         super::GoBack,
        //                         "Go Back",
        //                         cx,
        //                     ))
        //                     .with_child(
        //                         nav_button(
        //                             "icons/arrow_right.svg",
        //                             button_style.clone(),
        //                             nav_button_height,
        //                             tooltip_style,
        //                             self.can_navigate_forward(),
        //                             {
        //                                 move |pane, cx| {
        //                                     if let Some(workspace) = pane.workspace.upgrade(cx) {
        //                                         let pane = cx.weak_handle();
        //                                         cx.window_context().defer(move |cx| {
        //                                             workspace.update(cx, |workspace, cx| {
        //                                                 workspace
        //                                                     .go_forward(pane, cx)
        //                                                     .detach_and_log_err(cx)
        //                                             })
        //                                         })
        //                                     }
        //                                 }
        //                             },
        //                             super::GoForward,
        //                             "Go Forward",
        //                             cx,
        //                         )
        //                         .contained()
        //                         .with_border(border_for_nav_buttons),
        //                     )
        //                     .with_child(self.render_tabs(cx).flex(1., true).into_any_named("tabs"));

        //                 if self.has_focus {
        //                     let render_tab_bar_buttons = self.render_tab_bar_buttons.clone();
        //                     tab_row.add_child(
        //                         (render_tab_bar_buttons)(self, cx)
        //                             .contained()
        //                             .with_style(theme.workspace.tab_bar.pane_button_container)
        //                             .flex(1., false)
        //                             .into_any(),
        //                     )
        //                 }

        //                 stack.add_child(tab_row);
        //                 stack
        //                     .constrained()
        //                     .with_height(theme.workspace.tab_bar.height)
        //                     .flex(1., false)
        //                     .into_any_named("tab bar")
        //             })
        //             .with_child({
        //                 enum PaneContentTabDropTarget {}
        //                 dragged_item_receiver::<PaneContentTabDropTarget, _, _>(
        //                     self,
        //                     0,
        //                     self.active_item_index + 1,
        //                     !self.can_split,
        //                     if self.can_split { Some(100.) } else { None },
        //                     cx,
        //                     {
        //                         let toolbar = self.toolbar.clone();
        //                         let toolbar_hidden = toolbar.read(cx).hidden();
        //                         move |_, cx| {
        //                             Flex::column()
        //                                 .with_children(
        //                                     (!toolbar_hidden)
        //                                         .then(|| ChildView::new(&toolbar, cx).expanded()),
        //                                 )
        //                                 .with_child(
        //                                     ChildView::new(active_item.as_any(), cx).flex(1., true),
        //                                 )
        //                         }
        //                     },
        //                 )
        //                 .flex(1., true)
        //             })
        //             .with_child(ChildView::new(&self.tab_context_menu, cx))
        //             .into_any()
        //     } else {
        //         enum EmptyPane {}
        //         let theme = theme::current(cx).clone();

        //         dragged_item_receiver::<EmptyPane, _, _>(self, 0, 0, false, None, cx, |_, cx| {
        //             self.render_blank_pane(&theme, cx)
        //         })
        //         .on_down(MouseButton::Left, |_, _, cx| {
        //             cx.focus_parent();
        //         })
        //         .into_any()
        //     }
        // })
        // .on_down(
        //     MouseButton::Navigate(NavigationDirection::Back),
        //     move |_, pane, cx| {
        //         if let Some(workspace) = pane.workspace.upgrade(cx) {
        //             let pane = cx.weak_handle();
        //             cx.window_context().defer(move |cx| {
        //                 workspace.update(cx, |workspace, cx| {
        //                     workspace.go_back(pane, cx).detach_and_log_err(cx)
        //                 })
        //             })
        //         }
        //     },
        // )
        // .on_down(MouseButton::Navigate(NavigationDirection::Forward), {
        //     move |_, pane, cx| {
        //         if let Some(workspace) = pane.workspace.upgrade(cx) {
        //             let pane = cx.weak_handle();
        //             cx.window_context().defer(move |cx| {
        //                 workspace.update(cx, |workspace, cx| {
        //                     workspace.go_forward(pane, cx).detach_and_log_err(cx)
        //                 })
        //             })
        //         }
        //     }
        // })
        // .into_any_named("pane")
    }

    // fn focus_in(&mut self, focused: AnyViewHandle, cx: &mut ViewContext<Self>) {
    //     if !self.has_focus {
    //         self.has_focus = true;
    //         cx.emit(Event::Focus);
    //         cx.notify();
    //     }

    //     self.toolbar.update(cx, |toolbar, cx| {
    //         toolbar.focus_changed(true, cx);
    //     });

    //     if let Some(active_item) = self.active_item() {
    //         if cx.is_self_focused() {
    //             // Pane was focused directly. We need to either focus a view inside the active item,
    //             // or focus the active item itself
    //             if let Some(weak_last_focused_view) =
    //                 self.last_focused_view_by_item.get(&active_item.id())
    //             {
    //                 if let Some(last_focused_view) = weak_last_focused_view.upgrade(cx) {
    //                     cx.focus(&last_focused_view);
    //                     return;
    //                 } else {
    //                     self.last_focused_view_by_item.remove(&active_item.id());
    //                 }
    //             }

    //             cx.focus(active_item.as_any());
    //         } else if focused != self.tab_bar_context_menu.handle {
    //             self.last_focused_view_by_item
    //                 .insert(active_item.id(), focused.downgrade());
    //         }
    //     }
    // }

    // fn focus_out(&mut self, _: AnyViewHandle, cx: &mut ViewContext<Self>) {
    //     self.has_focus = false;
    //     self.toolbar.update(cx, |toolbar, cx| {
    //         toolbar.focus_changed(false, cx);
    //     });
    //     cx.notify();
    // }

    // fn update_keymap_context(&self, keymap: &mut KeymapContext, _: &AppContext) {
    //     Self::reset_to_default_keymap_context(keymap);
    // }
}

impl ItemNavHistory {
    pub fn push<D: 'static + Send + Any>(&mut self, data: Option<D>, cx: &mut WindowContext) {
        self.history.push(data, self.item.clone(), cx);
    }

    pub fn pop_backward(&mut self, cx: &mut WindowContext) -> Option<NavigationEntry> {
        self.history.pop(NavigationMode::GoingBack, cx)
    }

    pub fn pop_forward(&mut self, cx: &mut WindowContext) -> Option<NavigationEntry> {
        self.history.pop(NavigationMode::GoingForward, cx)
    }
}

impl NavHistory {
    pub fn for_each_entry(
        &self,
        cx: &AppContext,
        mut f: impl FnMut(&NavigationEntry, (ProjectPath, Option<PathBuf>)),
    ) {
        let borrowed_history = self.0.lock();
        borrowed_history
            .forward_stack
            .iter()
            .chain(borrowed_history.backward_stack.iter())
            .chain(borrowed_history.closed_stack.iter())
            .for_each(|entry| {
                if let Some(project_and_abs_path) =
                    borrowed_history.paths_by_item.get(&entry.item.id())
                {
                    f(entry, project_and_abs_path.clone());
                } else if let Some(item) = entry.item.upgrade() {
                    if let Some(path) = item.project_path(cx) {
                        f(entry, (path, None));
                    }
                }
            })
    }

    pub fn set_mode(&mut self, mode: NavigationMode) {
        self.0.lock().mode = mode;
    }

    pub fn mode(&self) -> NavigationMode {
        self.0.lock().mode
    }

    pub fn disable(&mut self) {
        self.0.lock().mode = NavigationMode::Disabled;
    }

    pub fn enable(&mut self) {
        self.0.lock().mode = NavigationMode::Normal;
    }

    pub fn pop(&mut self, mode: NavigationMode, cx: &mut WindowContext) -> Option<NavigationEntry> {
        let mut state = self.0.lock();
        let entry = match mode {
            NavigationMode::Normal | NavigationMode::Disabled | NavigationMode::ClosingItem => {
                return None
            }
            NavigationMode::GoingBack => &mut state.backward_stack,
            NavigationMode::GoingForward => &mut state.forward_stack,
            NavigationMode::ReopeningClosedItem => &mut state.closed_stack,
        }
        .pop_back();
        if entry.is_some() {
            state.did_update(cx);
        }
        entry
    }

    pub fn push<D: 'static + Send + Any>(
        &mut self,
        data: Option<D>,
        item: Arc<dyn WeakItemHandle>,
        cx: &mut WindowContext,
    ) {
        let state = &mut *self.0.lock();
        match state.mode {
            NavigationMode::Disabled => {}
            NavigationMode::Normal | NavigationMode::ReopeningClosedItem => {
                if state.backward_stack.len() >= MAX_NAVIGATION_HISTORY_LEN {
                    state.backward_stack.pop_front();
                }
                state.backward_stack.push_back(NavigationEntry {
                    item,
                    data: data.map(|data| Box::new(data) as Box<dyn Any + Send>),
                    timestamp: state.next_timestamp.fetch_add(1, Ordering::SeqCst),
                });
                state.forward_stack.clear();
            }
            NavigationMode::GoingBack => {
                if state.forward_stack.len() >= MAX_NAVIGATION_HISTORY_LEN {
                    state.forward_stack.pop_front();
                }
                state.forward_stack.push_back(NavigationEntry {
                    item,
                    data: data.map(|data| Box::new(data) as Box<dyn Any + Send>),
                    timestamp: state.next_timestamp.fetch_add(1, Ordering::SeqCst),
                });
            }
            NavigationMode::GoingForward => {
                if state.backward_stack.len() >= MAX_NAVIGATION_HISTORY_LEN {
                    state.backward_stack.pop_front();
                }
                state.backward_stack.push_back(NavigationEntry {
                    item,
                    data: data.map(|data| Box::new(data) as Box<dyn Any + Send>),
                    timestamp: state.next_timestamp.fetch_add(1, Ordering::SeqCst),
                });
            }
            NavigationMode::ClosingItem => {
                if state.closed_stack.len() >= MAX_NAVIGATION_HISTORY_LEN {
                    state.closed_stack.pop_front();
                }
                state.closed_stack.push_back(NavigationEntry {
                    item,
                    data: data.map(|data| Box::new(data) as Box<dyn Any + Send>),
                    timestamp: state.next_timestamp.fetch_add(1, Ordering::SeqCst),
                });
            }
        }
        state.did_update(cx);
    }

    pub fn remove_item(&mut self, item_id: EntityId) {
        let mut state = self.0.lock();
        state.paths_by_item.remove(&item_id);
        state
            .backward_stack
            .retain(|entry| entry.item.id() != item_id);
        state
            .forward_stack
            .retain(|entry| entry.item.id() != item_id);
        state
            .closed_stack
            .retain(|entry| entry.item.id() != item_id);
    }

    pub fn path_for_item(&self, item_id: EntityId) -> Option<(ProjectPath, Option<PathBuf>)> {
        self.0.lock().paths_by_item.get(&item_id).cloned()
    }
}

impl NavHistoryState {
    pub fn did_update(&self, cx: &mut WindowContext) {
        if let Some(pane) = self.pane.upgrade() {
            cx.defer(move |cx| {
                pane.update(cx, |pane, cx| pane.history_updated(cx));
            });
        }
    }
}

// pub struct PaneBackdrop<V> {
//     child_view: usize,
//     child: AnyElement<V>,
// }

// impl<V> PaneBackdrop<V> {
//     pub fn new(pane_item_view: usize, child: AnyElement<V>) -> Self {
//         PaneBackdrop {
//             child,
//             child_view: pane_item_view,
//         }
//     }
// }

// impl<V: 'static> Element<V> for PaneBackdrop<V> {
//     type LayoutState = ();

//     type PaintState = ();

//     fn layout(
//         &mut self,
//         constraint: gpui::SizeConstraint,
//         view: &mut V,
//         cx: &mut ViewContext<V>,
//     ) -> (Vector2F, Self::LayoutState) {
//         let size = self.child.layout(constraint, view, cx);
//         (size, ())
//     }

//     fn paint(
//         &mut self,
//         bounds: RectF,
//         visible_bounds: RectF,
//         _: &mut Self::LayoutState,
//         view: &mut V,
//         cx: &mut ViewContext<V>,
//     ) -> Self::PaintState {
//         let background = theme::current(cx).editor.background;

//         let visible_bounds = bounds.intersection(visible_bounds).unwrap_or_default();

//         cx.scene().push_quad(gpui::Quad {
//             bounds: RectF::new(bounds.origin(), bounds.size()),
//             background: Some(background),
//             ..Default::default()
//         });

//         let child_view_id = self.child_view;
//         cx.scene().push_mouse_region(
//             MouseRegion::new::<Self>(child_view_id, 0, visible_bounds).on_down(
//                 gpui::platform::MouseButton::Left,
//                 move |_, _: &mut V, cx| {
//                     let window = cx.window();
//                     cx.app_context().focus(window, Some(child_view_id))
//                 },
//             ),
//         );

//         cx.scene().push_layer(Some(bounds));
//         self.child.paint(bounds.origin(), visible_bounds, view, cx);
//         cx.scene().pop_layer();
//     }

//     fn rect_for_text_range(
//         &self,
//         range_utf16: std::ops::Range<usize>,
//         _bounds: RectF,
//         _visible_bounds: RectF,
//         _layout: &Self::LayoutState,
//         _paint: &Self::PaintState,
//         view: &V,
//         cx: &gpui::ViewContext<V>,
//     ) -> Option<RectF> {
//         self.child.rect_for_text_range(range_utf16, view, cx)
//     }

//     fn debug(
//         &self,
//         _bounds: RectF,
//         _layout: &Self::LayoutState,
//         _paint: &Self::PaintState,
//         view: &V,
//         cx: &gpui::ViewContext<V>,
//     ) -> serde_json::Value {
//         gpui::json::json!({
//             "type": "Pane Back Drop",
//             "view": self.child_view,
//             "child": self.child.debug(view, cx),
//         })
//     }
// }

fn dirty_message_for(buffer_path: Option<ProjectPath>) -> String {
    let path = buffer_path
        .as_ref()
        .and_then(|p| p.path.to_str())
        .unwrap_or(&"This buffer");
    let path = truncate_and_remove_front(path, 80);
    format!("{path} contains unsaved edits. Do you want to save it?")
}

// todo!("uncomment tests")
// #[cfg(test)]
// mod tests {
//     use super::*;
//     use crate::item::test::{TestItem, TestProjectItem};
//     use gpui::TestAppContext;
//     use project::FakeFs;
//     use settings::SettingsStore;

//     #[gpui::test]
//     async fn test_remove_active_empty(cx: &mut TestAppContext) {
//         init_test(cx);
//         let fs = FakeFs::new(cx.background());

//         let project = Project::test(fs, None, cx).await;
//         let window = cx.add_window(|cx| Workspace::test_new(project.clone(), cx));
//         let workspace = window.root(cx);
//         let pane = workspace.read_with(cx, |workspace, _| workspace.active_pane().clone());

//         pane.update(cx, |pane, cx| {
//             assert!(pane
//                 .close_active_item(&CloseActiveItem { save_intent: None }, cx)
//                 .is_none())
//         });
//     }

//     #[gpui::test]
//     async fn test_add_item_with_new_item(cx: &mut TestAppContext) {
//         cx.foreground().forbid_parking();
//         init_test(cx);
//         let fs = FakeFs::new(cx.background());

//         let project = Project::test(fs, None, cx).await;
//         let window = cx.add_window(|cx| Workspace::test_new(project.clone(), cx));
//         let workspace = window.root(cx);
//         let pane = workspace.read_with(cx, |workspace, _| workspace.active_pane().clone());

//         // 1. Add with a destination index
//         //   a. Add before the active item
//         set_labeled_items(&pane, ["A", "B*", "C"], cx);
//         pane.update(cx, |pane, cx| {
//             pane.add_item(
//                 Box::new(cx.add_view(|_| TestItem::new().with_label("D"))),
//                 false,
//                 false,
//                 Some(0),
//                 cx,
//             );
//         });
//         assert_item_labels(&pane, ["D*", "A", "B", "C"], cx);

//         //   b. Add after the active item
//         set_labeled_items(&pane, ["A", "B*", "C"], cx);
//         pane.update(cx, |pane, cx| {
//             pane.add_item(
//                 Box::new(cx.add_view(|_| TestItem::new().with_label("D"))),
//                 false,
//                 false,
//                 Some(2),
//                 cx,
//             );
//         });
//         assert_item_labels(&pane, ["A", "B", "D*", "C"], cx);

//         //   c. Add at the end of the item list (including off the length)
//         set_labeled_items(&pane, ["A", "B*", "C"], cx);
//         pane.update(cx, |pane, cx| {
//             pane.add_item(
//                 Box::new(cx.add_view(|_| TestItem::new().with_label("D"))),
//                 false,
//                 false,
//                 Some(5),
//                 cx,
//             );
//         });
//         assert_item_labels(&pane, ["A", "B", "C", "D*"], cx);

//         // 2. Add without a destination index
//         //   a. Add with active item at the start of the item list
//         set_labeled_items(&pane, ["A*", "B", "C"], cx);
//         pane.update(cx, |pane, cx| {
//             pane.add_item(
//                 Box::new(cx.add_view(|_| TestItem::new().with_label("D"))),
//                 false,
//                 false,
//                 None,
//                 cx,
//             );
//         });
//         set_labeled_items(&pane, ["A", "D*", "B", "C"], cx);

//         //   b. Add with active item at the end of the item list
//         set_labeled_items(&pane, ["A", "B", "C*"], cx);
//         pane.update(cx, |pane, cx| {
//             pane.add_item(
//                 Box::new(cx.add_view(|_| TestItem::new().with_label("D"))),
//                 false,
//                 false,
//                 None,
//                 cx,
//             );
//         });
//         assert_item_labels(&pane, ["A", "B", "C", "D*"], cx);
//     }

//     #[gpui::test]
//     async fn test_add_item_with_existing_item(cx: &mut TestAppContext) {
//         cx.foreground().forbid_parking();
//         init_test(cx);
//         let fs = FakeFs::new(cx.background());

//         let project = Project::test(fs, None, cx).await;
//         let window = cx.add_window(|cx| Workspace::test_new(project.clone(), cx));
//         let workspace = window.root(cx);
//         let pane = workspace.read_with(cx, |workspace, _| workspace.active_pane().clone());

//         // 1. Add with a destination index
//         //   1a. Add before the active item
//         let [_, _, _, d] = set_labeled_items(&pane, ["A", "B*", "C", "D"], cx);
//         pane.update(cx, |pane, cx| {
//             pane.add_item(d, false, false, Some(0), cx);
//         });
//         assert_item_labels(&pane, ["D*", "A", "B", "C"], cx);

//         //   1b. Add after the active item
//         let [_, _, _, d] = set_labeled_items(&pane, ["A", "B*", "C", "D"], cx);
//         pane.update(cx, |pane, cx| {
//             pane.add_item(d, false, false, Some(2), cx);
//         });
//         assert_item_labels(&pane, ["A", "B", "D*", "C"], cx);

//         //   1c. Add at the end of the item list (including off the length)
//         let [a, _, _, _] = set_labeled_items(&pane, ["A", "B*", "C", "D"], cx);
//         pane.update(cx, |pane, cx| {
//             pane.add_item(a, false, false, Some(5), cx);
//         });
//         assert_item_labels(&pane, ["B", "C", "D", "A*"], cx);

//         //   1d. Add same item to active index
//         let [_, b, _] = set_labeled_items(&pane, ["A", "B*", "C"], cx);
//         pane.update(cx, |pane, cx| {
//             pane.add_item(b, false, false, Some(1), cx);
//         });
//         assert_item_labels(&pane, ["A", "B*", "C"], cx);

//         //   1e. Add item to index after same item in last position
//         let [_, _, c] = set_labeled_items(&pane, ["A", "B*", "C"], cx);
//         pane.update(cx, |pane, cx| {
//             pane.add_item(c, false, false, Some(2), cx);
//         });
//         assert_item_labels(&pane, ["A", "B", "C*"], cx);

//         // 2. Add without a destination index
//         //   2a. Add with active item at the start of the item list
//         let [_, _, _, d] = set_labeled_items(&pane, ["A*", "B", "C", "D"], cx);
//         pane.update(cx, |pane, cx| {
//             pane.add_item(d, false, false, None, cx);
//         });
//         assert_item_labels(&pane, ["A", "D*", "B", "C"], cx);

//         //   2b. Add with active item at the end of the item list
//         let [a, _, _, _] = set_labeled_items(&pane, ["A", "B", "C", "D*"], cx);
//         pane.update(cx, |pane, cx| {
//             pane.add_item(a, false, false, None, cx);
//         });
//         assert_item_labels(&pane, ["B", "C", "D", "A*"], cx);

//         //   2c. Add active item to active item at end of list
//         let [_, _, c] = set_labeled_items(&pane, ["A", "B", "C*"], cx);
//         pane.update(cx, |pane, cx| {
//             pane.add_item(c, false, false, None, cx);
//         });
//         assert_item_labels(&pane, ["A", "B", "C*"], cx);

//         //   2d. Add active item to active item at start of list
//         let [a, _, _] = set_labeled_items(&pane, ["A*", "B", "C"], cx);
//         pane.update(cx, |pane, cx| {
//             pane.add_item(a, false, false, None, cx);
//         });
//         assert_item_labels(&pane, ["A*", "B", "C"], cx);
//     }

//     #[gpui::test]
//     async fn test_add_item_with_same_project_entries(cx: &mut TestAppContext) {
//         cx.foreground().forbid_parking();
//         init_test(cx);
//         let fs = FakeFs::new(cx.background());

//         let project = Project::test(fs, None, cx).await;
//         let window = cx.add_window(|cx| Workspace::test_new(project.clone(), cx));
//         let workspace = window.root(cx);
//         let pane = workspace.read_with(cx, |workspace, _| workspace.active_pane().clone());

//         // singleton view
//         pane.update(cx, |pane, cx| {
//             let item = TestItem::new()
//                 .with_singleton(true)
//                 .with_label("buffer 1")
//                 .with_project_items(&[TestProjectItem::new(1, "one.txt", cx)]);

//             pane.add_item(Box::new(cx.add_view(|_| item)), false, false, None, cx);
//         });
//         assert_item_labels(&pane, ["buffer 1*"], cx);

//         // new singleton view with the same project entry
//         pane.update(cx, |pane, cx| {
//             let item = TestItem::new()
//                 .with_singleton(true)
//                 .with_label("buffer 1")
//                 .with_project_items(&[TestProjectItem::new(1, "1.txt", cx)]);

//             pane.add_item(Box::new(cx.add_view(|_| item)), false, false, None, cx);
//         });
//         assert_item_labels(&pane, ["buffer 1*"], cx);

//         // new singleton view with different project entry
//         pane.update(cx, |pane, cx| {
//             let item = TestItem::new()
//                 .with_singleton(true)
//                 .with_label("buffer 2")
//                 .with_project_items(&[TestProjectItem::new(2, "2.txt", cx)]);
//             pane.add_item(Box::new(cx.add_view(|_| item)), false, false, None, cx);
//         });
//         assert_item_labels(&pane, ["buffer 1", "buffer 2*"], cx);

//         // new multibuffer view with the same project entry
//         pane.update(cx, |pane, cx| {
//             let item = TestItem::new()
//                 .with_singleton(false)
//                 .with_label("multibuffer 1")
//                 .with_project_items(&[TestProjectItem::new(1, "1.txt", cx)]);

//             pane.add_item(Box::new(cx.add_view(|_| item)), false, false, None, cx);
//         });
//         assert_item_labels(&pane, ["buffer 1", "buffer 2", "multibuffer 1*"], cx);

//         // another multibuffer view with the same project entry
//         pane.update(cx, |pane, cx| {
//             let item = TestItem::new()
//                 .with_singleton(false)
//                 .with_label("multibuffer 1b")
//                 .with_project_items(&[TestProjectItem::new(1, "1.txt", cx)]);

//             pane.add_item(Box::new(cx.add_view(|_| item)), false, false, None, cx);
//         });
//         assert_item_labels(
//             &pane,
//             ["buffer 1", "buffer 2", "multibuffer 1", "multibuffer 1b*"],
//             cx,
//         );
//     }

//     #[gpui::test]
//     async fn test_remove_item_ordering(cx: &mut TestAppContext) {
//         init_test(cx);
//         let fs = FakeFs::new(cx.background());

//         let project = Project::test(fs, None, cx).await;
//         let window = cx.add_window(|cx| Workspace::test_new(project.clone(), cx));
//         let workspace = window.root(cx);
//         let pane = workspace.read_with(cx, |workspace, _| workspace.active_pane().clone());

//         add_labeled_item(&pane, "A", false, cx);
//         add_labeled_item(&pane, "B", false, cx);
//         add_labeled_item(&pane, "C", false, cx);
//         add_labeled_item(&pane, "D", false, cx);
//         assert_item_labels(&pane, ["A", "B", "C", "D*"], cx);

//         pane.update(cx, |pane, cx| pane.activate_item(1, false, false, cx));
//         add_labeled_item(&pane, "1", false, cx);
//         assert_item_labels(&pane, ["A", "B", "1*", "C", "D"], cx);

//         pane.update(cx, |pane, cx| {
//             pane.close_active_item(&CloseActiveItem { save_intent: None }, cx)
//         })
//         .unwrap()
//         .await
//         .unwrap();
//         assert_item_labels(&pane, ["A", "B*", "C", "D"], cx);

//         pane.update(cx, |pane, cx| pane.activate_item(3, false, false, cx));
//         assert_item_labels(&pane, ["A", "B", "C", "D*"], cx);

//         pane.update(cx, |pane, cx| {
//             pane.close_active_item(&CloseActiveItem { save_intent: None }, cx)
//         })
//         .unwrap()
//         .await
//         .unwrap();
//         assert_item_labels(&pane, ["A", "B*", "C"], cx);

//         pane.update(cx, |pane, cx| {
//             pane.close_active_item(&CloseActiveItem { save_intent: None }, cx)
//         })
//         .unwrap()
//         .await
//         .unwrap();
//         assert_item_labels(&pane, ["A", "C*"], cx);

//         pane.update(cx, |pane, cx| {
//             pane.close_active_item(&CloseActiveItem { save_intent: None }, cx)
//         })
//         .unwrap()
//         .await
//         .unwrap();
//         assert_item_labels(&pane, ["A*"], cx);
//     }

//     #[gpui::test]
//     async fn test_close_inactive_items(cx: &mut TestAppContext) {
//         init_test(cx);
//         let fs = FakeFs::new(cx.background());

//         let project = Project::test(fs, None, cx).await;
//         let window = cx.add_window(|cx| Workspace::test_new(project.clone(), cx));
//         let workspace = window.root(cx);
//         let pane = workspace.read_with(cx, |workspace, _| workspace.active_pane().clone());

//         set_labeled_items(&pane, ["A", "B", "C*", "D", "E"], cx);

//         pane.update(cx, |pane, cx| {
//             pane.close_inactive_items(&CloseInactiveItems, cx)
//         })
//         .unwrap()
//         .await
//         .unwrap();
//         assert_item_labels(&pane, ["C*"], cx);
//     }

//     #[gpui::test]
//     async fn test_close_clean_items(cx: &mut TestAppContext) {
//         init_test(cx);
//         let fs = FakeFs::new(cx.background());

//         let project = Project::test(fs, None, cx).await;
//         let window = cx.add_window(|cx| Workspace::test_new(project.clone(), cx));
//         let workspace = window.root(cx);
//         let pane = workspace.read_with(cx, |workspace, _| workspace.active_pane().clone());

//         add_labeled_item(&pane, "A", true, cx);
//         add_labeled_item(&pane, "B", false, cx);
//         add_labeled_item(&pane, "C", true, cx);
//         add_labeled_item(&pane, "D", false, cx);
//         add_labeled_item(&pane, "E", false, cx);
//         assert_item_labels(&pane, ["A^", "B", "C^", "D", "E*"], cx);

//         pane.update(cx, |pane, cx| pane.close_clean_items(&CloseCleanItems, cx))
//             .unwrap()
//             .await
//             .unwrap();
//         assert_item_labels(&pane, ["A^", "C*^"], cx);
//     }

//     #[gpui::test]
//     async fn test_close_items_to_the_left(cx: &mut TestAppContext) {
//         init_test(cx);
//         let fs = FakeFs::new(cx.background());

//         let project = Project::test(fs, None, cx).await;
//         let window = cx.add_window(|cx| Workspace::test_new(project.clone(), cx));
//         let workspace = window.root(cx);
//         let pane = workspace.read_with(cx, |workspace, _| workspace.active_pane().clone());

//         set_labeled_items(&pane, ["A", "B", "C*", "D", "E"], cx);

//         pane.update(cx, |pane, cx| {
//             pane.close_items_to_the_left(&CloseItemsToTheLeft, cx)
//         })
//         .unwrap()
//         .await
//         .unwrap();
//         assert_item_labels(&pane, ["C*", "D", "E"], cx);
//     }

//     #[gpui::test]
//     async fn test_close_items_to_the_right(cx: &mut TestAppContext) {
//         init_test(cx);
//         let fs = FakeFs::new(cx.background());

//         let project = Project::test(fs, None, cx).await;
//         let window = cx.add_window(|cx| Workspace::test_new(project.clone(), cx));
//         let workspace = window.root(cx);
//         let pane = workspace.read_with(cx, |workspace, _| workspace.active_pane().clone());

//         set_labeled_items(&pane, ["A", "B", "C*", "D", "E"], cx);

//         pane.update(cx, |pane, cx| {
//             pane.close_items_to_the_right(&CloseItemsToTheRight, cx)
//         })
//         .unwrap()
//         .await
//         .unwrap();
//         assert_item_labels(&pane, ["A", "B", "C*"], cx);
//     }

//     #[gpui::test]
//     async fn test_close_all_items(cx: &mut TestAppContext) {
//         init_test(cx);
//         let fs = FakeFs::new(cx.background());

//         let project = Project::test(fs, None, cx).await;
//         let window = cx.add_window(|cx| Workspace::test_new(project.clone(), cx));
//         let workspace = window.root(cx);
//         let pane = workspace.read_with(cx, |workspace, _| workspace.active_pane().clone());

//         add_labeled_item(&pane, "A", false, cx);
//         add_labeled_item(&pane, "B", false, cx);
//         add_labeled_item(&pane, "C", false, cx);
//         assert_item_labels(&pane, ["A", "B", "C*"], cx);

//         pane.update(cx, |pane, cx| {
//             pane.close_all_items(&CloseAllItems { save_intent: None }, cx)
//         })
//         .unwrap()
//         .await
//         .unwrap();
//         assert_item_labels(&pane, [], cx);

//         add_labeled_item(&pane, "A", true, cx);
//         add_labeled_item(&pane, "B", true, cx);
//         add_labeled_item(&pane, "C", true, cx);
//         assert_item_labels(&pane, ["A^", "B^", "C*^"], cx);

//         let save = pane
//             .update(cx, |pane, cx| {
//                 pane.close_all_items(&CloseAllItems { save_intent: None }, cx)
//             })
//             .unwrap();

//         cx.foreground().run_until_parked();
//         window.simulate_prompt_answer(2, cx);
//         save.await.unwrap();
//         assert_item_labels(&pane, [], cx);
//     }

//     fn init_test(cx: &mut TestAppContext) {
//         cx.update(|cx| {
//             cx.set_global(SettingsStore::test(cx));
//             theme::init((), cx);
//             crate::init_settings(cx);
//             Project::init_settings(cx);
//         });
//     }

//     fn add_labeled_item(
//         pane: &ViewHandle<Pane>,
//         label: &str,
//         is_dirty: bool,
//         cx: &mut TestAppContext,
//     ) -> Box<ViewHandle<TestItem>> {
//         pane.update(cx, |pane, cx| {
//             let labeled_item =
//                 Box::new(cx.add_view(|_| TestItem::new().with_label(label).with_dirty(is_dirty)));
//             pane.add_item(labeled_item.clone(), false, false, None, cx);
//             labeled_item
//         })
//     }

//     fn set_labeled_items<const COUNT: usize>(
//         pane: &ViewHandle<Pane>,
//         labels: [&str; COUNT],
//         cx: &mut TestAppContext,
//     ) -> [Box<ViewHandle<TestItem>>; COUNT] {
//         pane.update(cx, |pane, cx| {
//             pane.items.clear();
//             let mut active_item_index = 0;

//             let mut index = 0;
//             let items = labels.map(|mut label| {
//                 if label.ends_with("*") {
//                     label = label.trim_end_matches("*");
//                     active_item_index = index;
//                 }

//                 let labeled_item = Box::new(cx.add_view(|_| TestItem::new().with_label(label)));
//                 pane.add_item(labeled_item.clone(), false, false, None, cx);
//                 index += 1;
//                 labeled_item
//             });

//             pane.activate_item(active_item_index, false, false, cx);

//             items
//         })
//     }

//     // Assert the item label, with the active item label suffixed with a '*'
//     fn assert_item_labels<const COUNT: usize>(
//         pane: &ViewHandle<Pane>,
//         expected_states: [&str; COUNT],
//         cx: &mut TestAppContext,
//     ) {
//         pane.read_with(cx, |pane, cx| {
//             let actual_states = pane
//                 .items
//                 .iter()
//                 .enumerate()
//                 .map(|(ix, item)| {
//                     let mut state = item
//                         .as_any()
//                         .downcast_ref::<TestItem>()
//                         .unwrap()
//                         .read(cx)
//                         .label
//                         .clone();
//                     if ix == pane.active_item_index {
//                         state.push('*');
//                     }
//                     if item.is_dirty(cx) {
//                         state.push('^');
//                     }
//                     state
//                 })
//                 .collect::<Vec<_>>();

//             assert_eq!(
//                 actual_states, expected_states,
//                 "pane items do not match expectation"
//             );
//         })
//     }
// }

#[derive(Clone, Debug)]
struct DraggedTab {
    title: String,
}

impl Render for DraggedTab {
    type Element = Div<Self>;

    fn render(&mut self, cx: &mut ViewContext<Self>) -> Self::Element {
        div().w_8().h_4().bg(gpui::red())
    }
}<|MERGE_RESOLUTION|>--- conflicted
+++ resolved
@@ -593,17 +593,10 @@
         self.items.iter()
     }
 
-<<<<<<< HEAD
-    pub fn items_of_type<T: 'static>(&self) -> impl '_ + Iterator<Item = View<T>> {
-        self.items
-            .iter()
-            .filter_map(|item| item.to_any().clone().downcast().ok())
-=======
     pub fn items_of_type<T: Render>(&self) -> impl '_ + Iterator<Item = View<T>> {
         self.items
             .iter()
             .filter_map(|item| item.to_any().downcast().ok())
->>>>>>> 8837045a
     }
 
     pub fn active_item(&self) -> Option<Box<dyn ItemHandle>> {
